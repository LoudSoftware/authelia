package handlers

import (
	"errors"
	"testing"

	"github.com/go-webauthn/webauthn/protocol"
	"github.com/golang/mock/gomock"
	"github.com/stretchr/testify/assert"
	"github.com/stretchr/testify/require"

	"github.com/authelia/authelia/v4/internal/mocks"
	"github.com/authelia/authelia/v4/internal/model"
	"github.com/authelia/authelia/v4/internal/random"
	"github.com/authelia/authelia/v4/internal/session"
)

func TestWebauthnGetUser(t *testing.T) {
	ctx := mocks.NewMockAutheliaCtx(t)

	userSession := session.UserSession{
		Username:    "john",
		DisplayName: "John Smith",
	}

<<<<<<< HEAD
	ctx.StorageMock.EXPECT().
		LoadWebauthnUser(ctx.Ctx, "example.com", "john").
		Return(&model.WebauthnUser{ID: 1, RPID: "example.com", Username: "john", UserID: "john123"}, nil)

	ctx.StorageMock.EXPECT().LoadWebauthnDevicesByUsername(ctx.Ctx, "example.com", "john").Return([]model.WebauthnDevice{
=======
	ctx.StorageMock.EXPECT().LoadWebauthnDevicesByUsername(ctx.Ctx, "john").Return([]model.WebAuthnDevice{
>>>>>>> 0312defc
		{
			ID:              1,
			RPID:            "example.com",
			Username:        "john",
			Description:     "Primary",
			KID:             model.NewBase64([]byte("abc123")),
			AttestationType: "fido-u2f",
			PublicKey:       []byte("data"),
			SignCount:       0,
			CloneWarning:    false,
		},
		{
			ID:              2,
			RPID:            "example.com",
			Username:        "john",
			Description:     "Secondary",
			KID:             model.NewBase64([]byte("123abc")),
			AttestationType: "packed",
			Transport:       "usb,nfc",
			PublicKey:       []byte("data"),
			SignCount:       100,
			CloneWarning:    false,
		},
	}, nil)

	user, err := getWebauthnUserByRPID(ctx.Ctx, userSession.Username, userSession.DisplayName, "example.com")

	require.NoError(t, err)
	require.NotNil(t, user)

	assert.Equal(t, []byte("john123"), user.WebAuthnID())
	assert.Equal(t, "john", user.WebAuthnName())
	assert.Equal(t, "john", user.Username)

	assert.Equal(t, "", user.WebAuthnIcon())

	assert.Equal(t, "John Smith", user.WebAuthnDisplayName())
	assert.Equal(t, "John Smith", user.DisplayName)

	require.Len(t, user.Devices, 2)

	assert.Equal(t, 1, user.Devices[0].ID)
	assert.Equal(t, "example.com", user.Devices[0].RPID)
	assert.Equal(t, "john", user.Devices[0].Username)
	assert.Equal(t, "Primary", user.Devices[0].Description)
	assert.Equal(t, "", user.Devices[0].Transport)
	assert.Equal(t, "fido-u2f", user.Devices[0].AttestationType)
	assert.Equal(t, []byte("data"), user.Devices[0].PublicKey)
	assert.Equal(t, uint32(0), user.Devices[0].SignCount)
	assert.False(t, user.Devices[0].CloneWarning)

	descriptors := user.WebAuthnCredentialDescriptors()
	assert.Equal(t, "fido-u2f", descriptors[0].AttestationType)
	assert.Equal(t, "abc123", string(descriptors[0].CredentialID))
	assert.Equal(t, protocol.PublicKeyCredentialType, descriptors[0].Type)

	assert.Len(t, descriptors[0].Transport, 0)

	assert.Equal(t, 2, user.Devices[1].ID)
	assert.Equal(t, "example.com", user.Devices[1].RPID)
	assert.Equal(t, "john", user.Devices[1].Username)
	assert.Equal(t, "Secondary", user.Devices[1].Description)
	assert.Equal(t, "usb,nfc", user.Devices[1].Transport)
	assert.Equal(t, "packed", user.Devices[1].AttestationType)
	assert.Equal(t, []byte("data"), user.Devices[1].PublicKey)
	assert.Equal(t, uint32(100), user.Devices[1].SignCount)
	assert.False(t, user.Devices[1].CloneWarning)

	assert.Equal(t, "packed", descriptors[1].AttestationType)
	assert.Equal(t, "123abc", string(descriptors[1].CredentialID))
	assert.Equal(t, protocol.PublicKeyCredentialType, descriptors[1].Type)

	assert.Len(t, descriptors[1].Transport, 2)
	assert.Equal(t, protocol.AuthenticatorTransport("usb"), descriptors[1].Transport[0])
	assert.Equal(t, protocol.AuthenticatorTransport("nfc"), descriptors[1].Transport[1])
}

func TestWebauthnGetNewUser(t *testing.T) {
	ctx := mocks.NewMockAutheliaCtx(t)

	// Use the random mock.
	ctx.Ctx.Providers.Random = ctx.RandomMock

	userSession := session.UserSession{
		Username:    "john",
		DisplayName: "John Smith",
	}

	gomock.InOrder(
		ctx.StorageMock.EXPECT().
			LoadWebauthnUser(ctx.Ctx, "example.com", "john").
			Return(nil, nil),
		ctx.RandomMock.EXPECT().
			StringCustom(64, random.CharSetASCII).
			Return("=ckBRe.%fp{w#K[qw4)AWMZrAP)(z3NUt5n3g?;>'^Rp>+eE4z>[^.<3?&n;LM#w"),
		ctx.StorageMock.EXPECT().
			SaveWebauthnUser(ctx.Ctx, model.WebauthnUser{RPID: "example.com", Username: "john", DisplayName: "John Smith", UserID: "=ckBRe.%fp{w#K[qw4)AWMZrAP)(z3NUt5n3g?;>'^Rp>+eE4z>[^.<3?&n;LM#w"}).
			Return(nil),
		ctx.StorageMock.EXPECT().LoadWebauthnDevicesByUsername(ctx.Ctx, "example.com", "john").Return([]model.WebauthnDevice{
			{
				ID:              1,
				RPID:            "example.com",
				Username:        "john",
				Description:     "Primary",
				KID:             model.NewBase64([]byte("abc123")),
				AttestationType: "fido-u2f",
				PublicKey:       []byte("data"),
				SignCount:       0,
				CloneWarning:    false,
			},
			{
				ID:              2,
				RPID:            "example.com",
				Username:        "john",
				Description:     "Secondary",
				KID:             model.NewBase64([]byte("123abc")),
				AttestationType: "packed",
				Transport:       "usb,nfc",
				PublicKey:       []byte("data"),
				SignCount:       100,
				CloneWarning:    false,
			},
		}, nil),
	)

	user, err := getWebauthnUserByRPID(ctx.Ctx, userSession.Username, userSession.DisplayName, "example.com")

	require.NoError(t, err)
	require.NotNil(t, user)

	assert.Equal(t, []byte("=ckBRe.%fp{w#K[qw4)AWMZrAP)(z3NUt5n3g?;>'^Rp>+eE4z>[^.<3?&n;LM#w"), user.WebAuthnID())
	assert.Equal(t, "john", user.WebAuthnName())
	assert.Equal(t, "john", user.Username)

	assert.Equal(t, "", user.WebAuthnIcon())

	assert.Equal(t, "John Smith", user.WebAuthnDisplayName())
	assert.Equal(t, "John Smith", user.DisplayName)

	require.Len(t, user.Devices, 2)

	assert.Equal(t, 1, user.Devices[0].ID)
	assert.Equal(t, "example.com", user.Devices[0].RPID)
	assert.Equal(t, "john", user.Devices[0].Username)
	assert.Equal(t, "Primary", user.Devices[0].Description)
	assert.Equal(t, "", user.Devices[0].Transport)
	assert.Equal(t, "fido-u2f", user.Devices[0].AttestationType)
	assert.Equal(t, []byte("data"), user.Devices[0].PublicKey)
	assert.Equal(t, uint32(0), user.Devices[0].SignCount)
	assert.False(t, user.Devices[0].CloneWarning)

	descriptors := user.WebAuthnCredentialDescriptors()
	assert.Equal(t, "fido-u2f", descriptors[0].AttestationType)
	assert.Equal(t, "abc123", string(descriptors[0].CredentialID))
	assert.Equal(t, protocol.PublicKeyCredentialType, descriptors[0].Type)

	assert.Len(t, descriptors[0].Transport, 0)

	assert.Equal(t, 2, user.Devices[1].ID)
	assert.Equal(t, "example.com", user.Devices[1].RPID)
	assert.Equal(t, "john", user.Devices[1].Username)
	assert.Equal(t, "Secondary", user.Devices[1].Description)
	assert.Equal(t, "usb,nfc", user.Devices[1].Transport)
	assert.Equal(t, "packed", user.Devices[1].AttestationType)
	assert.Equal(t, []byte("data"), user.Devices[1].PublicKey)
	assert.Equal(t, uint32(100), user.Devices[1].SignCount)
	assert.False(t, user.Devices[1].CloneWarning)

	assert.Equal(t, "packed", descriptors[1].AttestationType)
	assert.Equal(t, "123abc", string(descriptors[1].CredentialID))
	assert.Equal(t, protocol.PublicKeyCredentialType, descriptors[1].Type)

	assert.Len(t, descriptors[1].Transport, 2)
	assert.Equal(t, protocol.AuthenticatorTransport("usb"), descriptors[1].Transport[0])
	assert.Equal(t, protocol.AuthenticatorTransport("nfc"), descriptors[1].Transport[1])
}

func TestWebauthnGetUserWithoutDisplayName(t *testing.T) {
	ctx := mocks.NewMockAutheliaCtx(t)

	userSession := session.UserSession{
		Username: "john",
	}

<<<<<<< HEAD
	ctx.StorageMock.EXPECT().
		LoadWebauthnUser(ctx.Ctx, "example.com", "john").
		Return(&model.WebauthnUser{ID: 1, RPID: "example.com", Username: "john", UserID: "john123"}, nil)

	ctx.StorageMock.EXPECT().LoadWebauthnDevicesByUsername(ctx.Ctx, "example.com", "john").Return([]model.WebauthnDevice{
=======
	ctx.StorageMock.EXPECT().LoadWebauthnDevicesByUsername(ctx.Ctx, "john").Return([]model.WebAuthnDevice{
>>>>>>> 0312defc
		{
			ID:              1,
			RPID:            "example.com",
			Username:        "john",
			Description:     "Primary",
			KID:             model.NewBase64([]byte("abc123")),
			AttestationType: "fido-u2f",
			PublicKey:       []byte("data"),
			SignCount:       0,
			CloneWarning:    false,
		},
	}, nil)

	user, err := getWebauthnUserByRPID(ctx.Ctx, userSession.Username, userSession.DisplayName, "example.com")

	require.NoError(t, err)
	require.NotNil(t, user)

	assert.Equal(t, "john", user.WebAuthnDisplayName())
	assert.Equal(t, "john", user.DisplayName)
}

func TestWebauthnGetUserWithErr(t *testing.T) {
	ctx := mocks.NewMockAutheliaCtx(t)

	userSession := session.UserSession{
		Username: "john",
	}

	ctx.StorageMock.EXPECT().
		LoadWebauthnUser(ctx.Ctx, "example.com", "john").
		Return(&model.WebauthnUser{ID: 1, RPID: "example.com", Username: "john", UserID: "john123"}, nil)

	ctx.StorageMock.EXPECT().
		LoadWebauthnDevicesByUsername(ctx.Ctx, "example.com", "john").
		Return(nil, errors.New("not found"))

	user, err := getWebauthnUserByRPID(ctx.Ctx, userSession.Username, userSession.DisplayName, "example.com")

	assert.EqualError(t, err, "not found")
	assert.Nil(t, user)
}

func TestWebauthnNewWebauthnShouldReturnErrWhenHeadersNotAvailable(t *testing.T) {
	ctx := mocks.NewMockAutheliaCtx(t)
	ctx.Ctx.Request.Header.Del("X-Forwarded-Host")

	w, err := newWebauthn(ctx.Ctx)

	assert.Nil(t, w)
	assert.EqualError(t, err, "missing required X-Forwarded-Host header")
}

func TestWebauthnNewWebauthnShouldReturnErrWhenWebauthnNotConfigured(t *testing.T) {
	ctx := mocks.NewMockAutheliaCtx(t)

	ctx.Ctx.Request.Header.Set("X-Forwarded-Host", "example.com")
	ctx.Ctx.Request.Header.Set("X-Forwarded-URI", "/")
	ctx.Ctx.Request.Header.Set("X-Forwarded-Proto", "https")

	w, err := newWebauthn(ctx.Ctx)

	assert.Nil(t, w)
	assert.EqualError(t, err, "error occurred validating the configuration: the field 'RPDisplayName' must be configured but it is empty")
}<|MERGE_RESOLUTION|>--- conflicted
+++ resolved
@@ -15,7 +15,7 @@
 	"github.com/authelia/authelia/v4/internal/session"
 )
 
-func TestWebauthnGetUser(t *testing.T) {
+func TestWebAuthnGetUser(t *testing.T) {
 	ctx := mocks.NewMockAutheliaCtx(t)
 
 	userSession := session.UserSession{
@@ -23,15 +23,11 @@
 		DisplayName: "John Smith",
 	}
 
-<<<<<<< HEAD
-	ctx.StorageMock.EXPECT().
-		LoadWebauthnUser(ctx.Ctx, "example.com", "john").
-		Return(&model.WebauthnUser{ID: 1, RPID: "example.com", Username: "john", UserID: "john123"}, nil)
-
-	ctx.StorageMock.EXPECT().LoadWebauthnDevicesByUsername(ctx.Ctx, "example.com", "john").Return([]model.WebauthnDevice{
-=======
-	ctx.StorageMock.EXPECT().LoadWebauthnDevicesByUsername(ctx.Ctx, "john").Return([]model.WebAuthnDevice{
->>>>>>> 0312defc
+	ctx.StorageMock.EXPECT().
+		LoadWebAuthnUser(ctx.Ctx, "example.com", "john").
+		Return(&model.WebAuthnUser{ID: 1, RPID: "example.com", Username: "john", UserID: "john123"}, nil)
+
+	ctx.StorageMock.EXPECT().LoadWebAuthnDevicesByUsername(ctx.Ctx, "example.com", "john").Return([]model.WebAuthnDevice{
 		{
 			ID:              1,
 			RPID:            "example.com",
@@ -57,7 +53,7 @@
 		},
 	}, nil)
 
-	user, err := getWebauthnUserByRPID(ctx.Ctx, userSession.Username, userSession.DisplayName, "example.com")
+	user, err := getWebAuthnUserByRPID(ctx.Ctx, userSession.Username, userSession.DisplayName, "example.com")
 
 	require.NoError(t, err)
 	require.NotNil(t, user)
@@ -109,7 +105,7 @@
 	assert.Equal(t, protocol.AuthenticatorTransport("nfc"), descriptors[1].Transport[1])
 }
 
-func TestWebauthnGetNewUser(t *testing.T) {
+func TestWebAuthnGetNewUser(t *testing.T) {
 	ctx := mocks.NewMockAutheliaCtx(t)
 
 	// Use the random mock.
@@ -122,15 +118,15 @@
 
 	gomock.InOrder(
 		ctx.StorageMock.EXPECT().
-			LoadWebauthnUser(ctx.Ctx, "example.com", "john").
+			LoadWebAuthnUser(ctx.Ctx, "example.com", "john").
 			Return(nil, nil),
 		ctx.RandomMock.EXPECT().
 			StringCustom(64, random.CharSetASCII).
 			Return("=ckBRe.%fp{w#K[qw4)AWMZrAP)(z3NUt5n3g?;>'^Rp>+eE4z>[^.<3?&n;LM#w"),
 		ctx.StorageMock.EXPECT().
-			SaveWebauthnUser(ctx.Ctx, model.WebauthnUser{RPID: "example.com", Username: "john", DisplayName: "John Smith", UserID: "=ckBRe.%fp{w#K[qw4)AWMZrAP)(z3NUt5n3g?;>'^Rp>+eE4z>[^.<3?&n;LM#w"}).
+			SaveWebAuthnUser(ctx.Ctx, model.WebAuthnUser{RPID: "example.com", Username: "john", DisplayName: "John Smith", UserID: "=ckBRe.%fp{w#K[qw4)AWMZrAP)(z3NUt5n3g?;>'^Rp>+eE4z>[^.<3?&n;LM#w"}).
 			Return(nil),
-		ctx.StorageMock.EXPECT().LoadWebauthnDevicesByUsername(ctx.Ctx, "example.com", "john").Return([]model.WebauthnDevice{
+		ctx.StorageMock.EXPECT().LoadWebAuthnDevicesByUsername(ctx.Ctx, "example.com", "john").Return([]model.WebAuthnDevice{
 			{
 				ID:              1,
 				RPID:            "example.com",
@@ -157,7 +153,7 @@
 		}, nil),
 	)
 
-	user, err := getWebauthnUserByRPID(ctx.Ctx, userSession.Username, userSession.DisplayName, "example.com")
+	user, err := getWebAuthnUserByRPID(ctx.Ctx, userSession.Username, userSession.DisplayName, "example.com")
 
 	require.NoError(t, err)
 	require.NotNil(t, user)
@@ -209,22 +205,18 @@
 	assert.Equal(t, protocol.AuthenticatorTransport("nfc"), descriptors[1].Transport[1])
 }
 
-func TestWebauthnGetUserWithoutDisplayName(t *testing.T) {
+func TestWebAuthnGetUserWithoutDisplayName(t *testing.T) {
 	ctx := mocks.NewMockAutheliaCtx(t)
 
 	userSession := session.UserSession{
 		Username: "john",
 	}
 
-<<<<<<< HEAD
-	ctx.StorageMock.EXPECT().
-		LoadWebauthnUser(ctx.Ctx, "example.com", "john").
-		Return(&model.WebauthnUser{ID: 1, RPID: "example.com", Username: "john", UserID: "john123"}, nil)
-
-	ctx.StorageMock.EXPECT().LoadWebauthnDevicesByUsername(ctx.Ctx, "example.com", "john").Return([]model.WebauthnDevice{
-=======
-	ctx.StorageMock.EXPECT().LoadWebauthnDevicesByUsername(ctx.Ctx, "john").Return([]model.WebAuthnDevice{
->>>>>>> 0312defc
+	ctx.StorageMock.EXPECT().
+		LoadWebAuthnUser(ctx.Ctx, "example.com", "john").
+		Return(&model.WebAuthnUser{ID: 1, RPID: "example.com", Username: "john", UserID: "john123"}, nil)
+
+	ctx.StorageMock.EXPECT().LoadWebAuthnDevicesByUsername(ctx.Ctx, "example.com", "john").Return([]model.WebAuthnDevice{
 		{
 			ID:              1,
 			RPID:            "example.com",
@@ -238,7 +230,7 @@
 		},
 	}, nil)
 
-	user, err := getWebauthnUserByRPID(ctx.Ctx, userSession.Username, userSession.DisplayName, "example.com")
+	user, err := getWebAuthnUserByRPID(ctx.Ctx, userSession.Username, userSession.DisplayName, "example.com")
 
 	require.NoError(t, err)
 	require.NotNil(t, user)
@@ -247,7 +239,7 @@
 	assert.Equal(t, "john", user.DisplayName)
 }
 
-func TestWebauthnGetUserWithErr(t *testing.T) {
+func TestWebAuthnGetUserWithErr(t *testing.T) {
 	ctx := mocks.NewMockAutheliaCtx(t)
 
 	userSession := session.UserSession{
@@ -255,37 +247,37 @@
 	}
 
 	ctx.StorageMock.EXPECT().
-		LoadWebauthnUser(ctx.Ctx, "example.com", "john").
-		Return(&model.WebauthnUser{ID: 1, RPID: "example.com", Username: "john", UserID: "john123"}, nil)
-
-	ctx.StorageMock.EXPECT().
-		LoadWebauthnDevicesByUsername(ctx.Ctx, "example.com", "john").
+		LoadWebAuthnUser(ctx.Ctx, "example.com", "john").
+		Return(&model.WebAuthnUser{ID: 1, RPID: "example.com", Username: "john", UserID: "john123"}, nil)
+
+	ctx.StorageMock.EXPECT().
+		LoadWebAuthnDevicesByUsername(ctx.Ctx, "example.com", "john").
 		Return(nil, errors.New("not found"))
 
-	user, err := getWebauthnUserByRPID(ctx.Ctx, userSession.Username, userSession.DisplayName, "example.com")
+	user, err := getWebAuthnUserByRPID(ctx.Ctx, userSession.Username, userSession.DisplayName, "example.com")
 
 	assert.EqualError(t, err, "not found")
 	assert.Nil(t, user)
 }
 
-func TestWebauthnNewWebauthnShouldReturnErrWhenHeadersNotAvailable(t *testing.T) {
+func TestWebAuthnNewWebAuthnShouldReturnErrWhenHeadersNotAvailable(t *testing.T) {
 	ctx := mocks.NewMockAutheliaCtx(t)
 	ctx.Ctx.Request.Header.Del("X-Forwarded-Host")
 
-	w, err := newWebauthn(ctx.Ctx)
+	w, err := newWebAuthn(ctx.Ctx)
 
 	assert.Nil(t, w)
 	assert.EqualError(t, err, "missing required X-Forwarded-Host header")
 }
 
-func TestWebauthnNewWebauthnShouldReturnErrWhenWebauthnNotConfigured(t *testing.T) {
+func TestWebAuthnNewWebAuthnShouldReturnErrWhenWebAuthnNotConfigured(t *testing.T) {
 	ctx := mocks.NewMockAutheliaCtx(t)
 
 	ctx.Ctx.Request.Header.Set("X-Forwarded-Host", "example.com")
 	ctx.Ctx.Request.Header.Set("X-Forwarded-URI", "/")
 	ctx.Ctx.Request.Header.Set("X-Forwarded-Proto", "https")
 
-	w, err := newWebauthn(ctx.Ctx)
+	w, err := newWebAuthn(ctx.Ctx)
 
 	assert.Nil(t, w)
 	assert.EqualError(t, err, "error occurred validating the configuration: the field 'RPDisplayName' must be configured but it is empty")
