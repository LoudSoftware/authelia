<<<<<<< HEAD
import React, { MutableRefObject, useCallback, useEffect, useRef, useState } from "react";
=======
import React, { Fragment, MutableRefObject, useCallback, useEffect, useRef, useState } from "react";
>>>>>>> bd279900

import { Box, Button, Grid, Stack, Step, StepLabel, Stepper, Theme, Typography } from "@mui/material";
import makeStyles from "@mui/styles/makeStyles";
import { useTranslation } from "react-i18next";
import { useLocation, useNavigate } from "react-router-dom";

import FixedTextField from "@components/FixedTextField";
import InformationIcon from "@components/InformationIcon";
import SuccessIcon from "@components/SuccessIcon";
import WebauthnTryIcon from "@components/WebauthnTryIcon";
import { SettingsRoute, SettingsTwoFactorAuthenticationSubRoute } from "@constants/Routes";
import { IdentityToken } from "@constants/SearchParams";
import { useNotifications } from "@hooks/NotificationsContext";
import { useQueryParam } from "@hooks/QueryParam";
import LoginLayout from "@layouts/LoginLayout";
import { AttestationPublicKeyCredential, AttestationResult, WebauthnTouchState } from "@models/Webauthn";
import {
    finishAttestationCeremony,
    getAttestationCreationOptions,
    getAttestationPublicKeyCredentialResult,
} from "@services/Webauthn";

const steps = ["Confirm device", "Choose name"];

interface Props {}

const RegisterWebauthn = function (props: Props) {
    const [state, setState] = useState(WebauthnTouchState.WaitTouch);
    const styles = useStyles();
    const navigate = useNavigate();
    const location = useLocation();
    const { t: translate } = useTranslation();
    const { createErrorNotification } = useNotifications();

    const [activeStep, setActiveStep] = React.useState(0);
    const [credential, setCredential] = React.useState(null as null | AttestationPublicKeyCredential);
    const [creationOptions, setCreationOptions] = useState(null as null | PublicKeyCredentialCreationOptions);
    const [deviceName, setName] = useState("");
    const nameRef = useRef() as MutableRefObject<HTMLInputElement>;
    const [nameError, setNameError] = useState(false);

    const processToken = useQueryParam(IdentityToken);

    const handleBackClick = () => {
        navigate(`${SettingsRoute}${SettingsTwoFactorAuthenticationSubRoute}`);
    };

    const finishAttestation = async () => {
        if (!credential) {
            return;
        }
        if (!deviceName.length) {
            setNameError(true);
            return;
        }
        const result = await finishAttestationCeremony(credential, deviceName);
        switch (result.status) {
            case AttestationResult.Success:
                setActiveStep(2);
                navigate(`${SettingsRoute}${SettingsTwoFactorAuthenticationSubRoute}`);
                break;
            case AttestationResult.Failure:
                createErrorNotification(result.message);
        }
    };

    const startAttestation = useCallback(async () => {
        try {
            setState(WebauthnTouchState.WaitTouch);
            setActiveStep(0);

            const startResult = await getAttestationPublicKeyCredentialResult(creationOptions);

            switch (startResult.result) {
                case AttestationResult.Success:
                    if (startResult.credential == null) {
                        throw new Error("Attestation request succeeded but credential is empty");
                    }
                    setCredential(startResult.credential);
                    setActiveStep(1);
                    return;
                case AttestationResult.FailureToken:
                    createErrorNotification(
                        "You must open the link from the same device and browser that initiated the registration process.",
                    );
                    break;
                case AttestationResult.FailureSupport:
                    createErrorNotification("Your browser does not appear to support the configuration.");
                    break;
                case AttestationResult.FailureSyntax:
                    createErrorNotification(
                        "The attestation challenge was rejected as malformed or incompatible by your browser.",
                    );
                    break;
                case AttestationResult.FailureWebauthnNotSupported:
                    createErrorNotification("Your browser does not support the WebAuthN protocol.");
                    break;
                case AttestationResult.FailureUserConsent:
                    createErrorNotification("You cancelled the attestation request.");
                    break;
                case AttestationResult.FailureUserVerificationOrResidentKey:
                    createErrorNotification(
                        "Your device does not support user verification or resident keys but this was required.",
                    );
                    break;
                case AttestationResult.FailureExcluded:
                    createErrorNotification("You have registered this device already.");
                    break;
                case AttestationResult.FailureUnknown:
                    createErrorNotification("An unknown error occurred.");
                    break;
            }
            setState(WebauthnTouchState.Failure);
        } catch (err) {
            console.error(err);
            createErrorNotification(
                "Failed to register your device. The identity verification process might have timed out.",
            );
        }
    }, [creationOptions, createErrorNotification]);

    useEffect(() => {
        if (creationOptions !== null) {
            startAttestation();
        }
    }, [creationOptions, startAttestation]);

    useEffect(() => {
        (async () => {
            const result = await getAttestationCreationOptions(processToken);
            if (result.status !== 200 || !result.options) {
                createErrorNotification(
                    "You must open the link from the same device and browser that initiated the registration process.",
                );
                return;
            }
            setCreationOptions(result.options);
        })();
    }, [processToken, setCreationOptions, createErrorNotification]);

    function renderStep(step: number) {
        switch (step) {
            case 0:
                return (
<<<<<<< HEAD
                    <>
=======
                    <Fragment>
>>>>>>> bd279900
                        <div className={styles.icon}>
                            <WebauthnTryIcon onRetryClick={startAttestation} webauthnTouchState={state} />
                        </div>
                        <Typography className={styles.instruction}>Touch the token on your security key</Typography>
                        <Grid container align="center" spacing={1}>
                            <Grid item xs={12}>
                                <Stack direction="row" spacing={1} justifyContent="center">
                                    <Button color="primary" onClick={handleBackClick}>
                                        Cancel
                                    </Button>
                                </Stack>
                            </Grid>
                        </Grid>
<<<<<<< HEAD
                    </>
=======
                    </Fragment>
>>>>>>> bd279900
                );
            case 1:
                return (
                    <div id="webauthn-registration-name">
                        <div className={styles.icon}>
                            <InformationIcon />
                        </div>
                        <Typography className={styles.instruction}>Enter a name for this key</Typography>
                        <Grid container spacing={1}>
                            <Grid item xs={12}>
                                <FixedTextField
                                    // TODO (PR: #806, Issue: #511) potentially refactor
                                    inputRef={nameRef}
                                    id="name-textfield"
                                    label={translate("Name")}
                                    variant="outlined"
                                    required
                                    value={deviceName}
                                    error={nameError}
                                    fullWidth
                                    disabled={false}
                                    onChange={(v) => setName(v.target.value.substring(0, 30))}
                                    onFocus={() => setNameError(false)}
                                    autoCapitalize="none"
                                    autoComplete="webauthn-name"
                                    onKeyPress={(ev) => {
                                        if (ev.key === "Enter") {
                                            if (!deviceName.length) {
                                                setNameError(true);
                                            } else {
                                                finishAttestation();
                                            }
                                            ev.preventDefault();
                                        }
                                    }}
                                />
                            </Grid>
                            <Grid item xs={12}>
                                <Stack direction="row" spacing={1} justifyContent="center">
                                    <Button color="primary" variant="outlined" onClick={startAttestation}>
                                        Back
                                    </Button>
                                    <Button color="primary" variant="contained" onClick={finishAttestation}>
                                        Finish
                                    </Button>
                                </Stack>
                            </Grid>
                        </Grid>
                    </div>
                );
            case 2:
                return (
                    <div id="webauthn-registration-success">
                        <div className={styles.iconContainer}>
                            <SuccessIcon />
                        </div>
                        <Typography>{translate("Registration success")}</Typography>
                    </div>
                );
        }
    }

    return (
        <LoginLayout title="Register Security Key">
            <Grid container>
                <Grid item xs={12} className={styles.methodContainer}>
                    <Box sx={{ width: "100%" }}>
                        <Stepper activeStep={activeStep}>
                            {steps.map((label, index) => {
                                const stepProps: { completed?: boolean } = {};
                                const labelProps: {
                                    optional?: React.ReactNode;
                                } = {};
                                return (
                                    <Step key={label} {...stepProps}>
                                        <StepLabel {...labelProps}>{label}</StepLabel>
                                    </Step>
                                );
                            })}
                        </Stepper>
                        {renderStep(activeStep)}
                    </Box>
                </Grid>
            </Grid>
        </LoginLayout>
    );
};

export default RegisterWebauthn;

const useStyles = makeStyles((theme: Theme) => ({
    icon: {
        paddingTop: theme.spacing(4),
        paddingBottom: theme.spacing(4),
    },
    iconContainer: {
        marginBottom: theme.spacing(2),
        flex: "0 0 100%",
    },
    instruction: {
        paddingBottom: theme.spacing(4),
    },
    methodContainer: {
        border: "1px solid #d6d6d6",
        borderRadius: "10px",
        padding: theme.spacing(4),
        marginTop: theme.spacing(2),
        marginBottom: theme.spacing(2),
    },
}));<|MERGE_RESOLUTION|>--- conflicted
+++ resolved
@@ -1,13 +1,9 @@
-<<<<<<< HEAD
 import React, { MutableRefObject, useCallback, useEffect, useRef, useState } from "react";
-=======
-import React, { Fragment, MutableRefObject, useCallback, useEffect, useRef, useState } from "react";
->>>>>>> bd279900
 
 import { Box, Button, Grid, Stack, Step, StepLabel, Stepper, Theme, Typography } from "@mui/material";
 import makeStyles from "@mui/styles/makeStyles";
 import { useTranslation } from "react-i18next";
-import { useLocation, useNavigate } from "react-router-dom";
+import { useNavigate } from "react-router-dom";
 
 import FixedTextField from "@components/FixedTextField";
 import InformationIcon from "@components/InformationIcon";
@@ -33,7 +29,6 @@
     const [state, setState] = useState(WebauthnTouchState.WaitTouch);
     const styles = useStyles();
     const navigate = useNavigate();
-    const location = useLocation();
     const { t: translate } = useTranslation();
     const { createErrorNotification } = useNotifications();
 
@@ -147,11 +142,7 @@
         switch (step) {
             case 0:
                 return (
-<<<<<<< HEAD
                     <>
-=======
-                    <Fragment>
->>>>>>> bd279900
                         <div className={styles.icon}>
                             <WebauthnTryIcon onRetryClick={startAttestation} webauthnTouchState={state} />
                         </div>
@@ -165,11 +156,7 @@
                                 </Stack>
                             </Grid>
                         </Grid>
-<<<<<<< HEAD
                     </>
-=======
-                    </Fragment>
->>>>>>> bd279900
                 );
             case 1:
                 return (
