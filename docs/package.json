--- conflicted
+++ resolved
@@ -3,8 +3,7 @@
   "description": "Doks theme",
   "version": "0.5.0",
   "engines": {
-    "node": ">=16.18.1",
-    "pnpm": "7"
+    "node": ">=16.18.1"
   },
   "browserslist": [
     "defaults"
@@ -50,11 +49,7 @@
     "bootstrap": "5.2.3",
     "bootstrap-icons": "1.10.3",
     "clipboard": "2.0.11",
-<<<<<<< HEAD
-    "eslint": "8.34.0",
-=======
     "eslint": "8.35.0",
->>>>>>> 739685c2
     "exec-bin": "1.0.0",
     "flexsearch": "0.7.31",
     "highlight.js": "11.7.0",
@@ -69,7 +64,7 @@
     "postcss-cli": "10.1.0",
     "purgecss-whitelister": "2.4.0",
     "shx": "0.3.4",
-    "stylelint": "15.1.0",
+    "stylelint": "14.16.1",
     "stylelint-config-standard-scss": "6.1.0"
   },
   "otherDependencies": {
